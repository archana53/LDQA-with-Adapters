import argparse
import itertools

<<<<<<< HEAD
from torch.optim import Adam
from transformers import (
    AutoTokenizer,
    LongformerModel,
=======
from datasets import IterableDataset
from torch import optim, utils
from torch.optim import Adam
from torch.utils.data import DataLoader

from dataset import MuLD_Dataset
from encoder import EncoderType
from transformers import (
    AutoTokenizer,
    DataCollatorForSeq2Seq,
    LongformerConfig,
    LongformerForQuestionAnswering,
    LongformerModel,
    RobertaTokenizer,
>>>>>>> dc7dbfda
    Trainer,
    TrainingArguments,
    get_scheduler,
)

<<<<<<< HEAD
from dataset import DataCollatorForLDQA, MuLD_Dataset
from encoder import EncoderType
from model import LDQAModel, LDQAModelConfig
from projection_heads import ProjectionHeadType
=======
# breakpoint()


def my_generator(n):
    for i in range(n):
        yield {"input": "sample text", "output": "filler text", "metadata": []}
>>>>>>> dc7dbfda


def parse_args():
    parser = argparse.ArgumentParser()
<<<<<<< HEAD

    train = parser.add_argument_group("Training")
    train.add_argument("--batch_size", type=int, default=32000)
    train.add_argument("--total_steps", type=int, default=32000)
    train.add_argument("--lr", type=float, default=1e-3)
    train.add_argument("--weight_decay", type=float, default=0.01)
    train.add_argument("--warmup_steps", type=int, default=0)
    train.add_argument("--save_steps", type=int, default=1000)
    train.add_argument("--save_total_limit", type=int, default=2)

    lm = parser.add_argument_group("LM")
    lm.add_argument(
=======
    parser.add_argument("--batch_size", type=int, default=1)
    parser.add_argument(
>>>>>>> dc7dbfda
        "--encoder_type",
        type=str,
        default="LongFormer",
        choices=["LongFormer", "LongT5", "LLaMa"],
    )

    projection = parser.add_argument_group("Projection")
    projection.add_argument("--proj_input_dim", type=int, default=768)
    projection.add_argument("--proj_output_dim", type=int, default=768)
    projection.add_argument("--proj_num_self_attention_heads", type=int, default=2)
    projection.add_argument("--proj_num_cross_attention_heads", type=int, default=2)
    projection.add_argument(
        "--proj_type",
        type=str,
        default="AvgPool",
        choices=["AvgPool", "MaxPool", "Attention", "QueryAware"],
    )
    args = parser.parse_args()

    # split args into separate dicts
    arg_groups = {}
    for group in parser._action_groups:
        if group.title in ["positional arguments", "optional arguments", "options"]:
            continue
        group_dict = {a.dest: getattr(args, a.dest, None) for a in group._group_actions}
        arg_groups[group.title] = argparse.Namespace(**group_dict)

    return arg_groups


def print_args(**kwargs):
    """Print dicts of arguments to console."""
    for k, v in kwargs.items():
        print(k.center(48, "-"))
        for arg in vars(v):
            print(f"\t{arg}: {getattr(v, arg)}")
        print("-" * 48)


if __name__ == "__main__":
    # parse arguments and print to console
    all_args = parse_args()
    print_args(**all_args)
    train_args = all_args["Training"]
    lm_args = all_args["LM"]
    projection_args = all_args["Projection"]

    # set up base-lm and document encoder
    model_original = LongformerModel.from_pretrained("allenai/longformer-base-4096")
<<<<<<< HEAD
    base_lm = LongformerModel(model_original.config, cross_modality=True)
    base_lm.load_state_dict(model_original.state_dict(), strict=False)

    model_tokenizer = AutoTokenizer.from_pretrained("allenai/longformer-base-4096")
    encoder_config = EncoderType[lm_args.encoder_type].value()
    encoder = encoder_config.get_model()

    # set up projection head
    projection_head_config = ProjectionHeadType[projection_args.proj_type].value
    projection_head_config = projection_head_config.from_kwargs(
        input_dim=projection_args.proj_input_dim,
        output_dim=projection_args.proj_output_dim,
        num_self_attention_heads=projection_args.proj_num_self_attention_heads,
        num_cross_attention_heads=projection_args.proj_num_cross_attention_heads,
    )
    projection_head = projection_head_config.get_projection_head()
=======
    model = LongformerModel(model_original.config, cross_attn=True)
    model.load_state_dict(model_original.state_dict(), strict=False)

    print(model.config)

    model_tokenizer = AutoTokenizer.from_pretrained("allenai/longformer-base-4096")
    encoder = EncoderType.LongFormer.value()

    muld_object = MuLD_Dataset()
    val_dataset = muld_object.get_dataset(split="validation", streaming=True)

    sample_dataset = IterableDataset.from_generator(my_generator, gen_kwargs={"n": 1})
>>>>>>> dc7dbfda

    # set up LDQA model
    model_config = LDQAModelConfig()
    model = LDQAModel(model_config, base_lm, encoder, projection_head)

    muld_object = MuLD_Dataset(
        tokenizer=model_tokenizer, split=None, streaming=True, chunk_size=4096
    )
    train_dataset = muld_object.dataset["train"]
    val_dataset = muld_object.dataset["validation"]

<<<<<<< HEAD
    data_collator = DataCollatorForLDQA(
        tokenizer=model_tokenizer,
        padding="max_length",
        max_query_length=4096,
        return_tensors="pt",
=======
    data_collator = DataCollatorForSeq2Seq(
        tokenizer=model_tokenizer, padding="max_length", max_length=4098
>>>>>>> dc7dbfda
    )

    total_steps = train_args.total_steps
    training_args = TrainingArguments(
        output_dir="./output",
        num_train_epochs=3,  # Adjust based on your requirements
<<<<<<< HEAD
        per_device_train_batch_size=train_args.batch_size,
        save_steps=train_args.save_steps,
        save_total_limit=train_args.save_total_limit,
        max_steps=total_steps,
        remove_unused_columns=False,
=======
        per_device_train_batch_size=8,
        save_steps=1000,
        save_total_limit=2,
>>>>>>> dc7dbfda
    )

    trainable_params = []
    trainable_mod_names = []

    # Only cross attention parameters trainable
    for name, module in model.named_modules():
        if "cross" in name:
<<<<<<< HEAD
            trainable_params.append(module.parameters())

    trainable_params = itertools.chain(*trainable_params)
    print(trainable_params)
    optimizer = Adam(
        trainable_params, lr=train_args.lr, weight_decay=train_args.weight_decay
    )

    lr_scheduler = get_scheduler(
        name="linear",
        optimizer=optimizer,
        num_warmup_steps=train_args.warmup_steps,
=======
            trainable_mod_names.append(name)
            trainable_params.append(module.parameters())

    print(trainable_mod_names)
    trainable_params = itertools.chain(*trainable_params)
    optimizer = Adam(trainable_params, lr=1e-3)

    total_steps = (
        len(list(tokenized_datasets)) * training_args.num_train_epochs / args.batch_size
    )
    lr_scheduler = get_scheduler(
        name="linear",
        optimizer=optimizer,
        num_warmup_steps=0,
>>>>>>> dc7dbfda
        num_training_steps=total_steps,
    )

    trainer = Trainer(
        model,
        training_args,
<<<<<<< HEAD
        train_dataset=train_dataset,
        eval_dataset=val_dataset,
        tokenizer=model_tokenizer,
        data_collator=data_collator,
=======
        train_dataset=sample_dataset,
        eval_dataset=sample_dataset,
        tokenizer=model_tokenizer,
>>>>>>> dc7dbfda
    )

    trainer.train()<|MERGE_RESOLUTION|>--- conflicted
+++ resolved
@@ -1,12 +1,6 @@
 import argparse
 import itertools
 
-<<<<<<< HEAD
-from torch.optim import Adam
-from transformers import (
-    AutoTokenizer,
-    LongformerModel,
-=======
 from datasets import IterableDataset
 from torch import optim, utils
 from torch.optim import Adam
@@ -21,46 +15,20 @@
     LongformerForQuestionAnswering,
     LongformerModel,
     RobertaTokenizer,
->>>>>>> dc7dbfda
     Trainer,
     TrainingArguments,
     get_scheduler,
 )
 
-<<<<<<< HEAD
-from dataset import DataCollatorForLDQA, MuLD_Dataset
-from encoder import EncoderType
-from model import LDQAModel, LDQAModelConfig
-from projection_heads import ProjectionHeadType
-=======
-# breakpoint()
-
-
 def my_generator(n):
     for i in range(n):
         yield {"input": "sample text", "output": "filler text", "metadata": []}
->>>>>>> dc7dbfda
 
 
 def parse_args():
     parser = argparse.ArgumentParser()
-<<<<<<< HEAD
-
-    train = parser.add_argument_group("Training")
-    train.add_argument("--batch_size", type=int, default=32000)
-    train.add_argument("--total_steps", type=int, default=32000)
-    train.add_argument("--lr", type=float, default=1e-3)
-    train.add_argument("--weight_decay", type=float, default=0.01)
-    train.add_argument("--warmup_steps", type=int, default=0)
-    train.add_argument("--save_steps", type=int, default=1000)
-    train.add_argument("--save_total_limit", type=int, default=2)
-
-    lm = parser.add_argument_group("LM")
-    lm.add_argument(
-=======
     parser.add_argument("--batch_size", type=int, default=1)
     parser.add_argument(
->>>>>>> dc7dbfda
         "--encoder_type",
         type=str,
         default="LongFormer",
@@ -110,7 +78,6 @@
 
     # set up base-lm and document encoder
     model_original = LongformerModel.from_pretrained("allenai/longformer-base-4096")
-<<<<<<< HEAD
     base_lm = LongformerModel(model_original.config, cross_modality=True)
     base_lm.load_state_dict(model_original.state_dict(), strict=False)
 
@@ -127,20 +94,6 @@
         num_cross_attention_heads=projection_args.proj_num_cross_attention_heads,
     )
     projection_head = projection_head_config.get_projection_head()
-=======
-    model = LongformerModel(model_original.config, cross_attn=True)
-    model.load_state_dict(model_original.state_dict(), strict=False)
-
-    print(model.config)
-
-    model_tokenizer = AutoTokenizer.from_pretrained("allenai/longformer-base-4096")
-    encoder = EncoderType.LongFormer.value()
-
-    muld_object = MuLD_Dataset()
-    val_dataset = muld_object.get_dataset(split="validation", streaming=True)
-
-    sample_dataset = IterableDataset.from_generator(my_generator, gen_kwargs={"n": 1})
->>>>>>> dc7dbfda
 
     # set up LDQA model
     model_config = LDQAModelConfig()
@@ -152,33 +105,22 @@
     train_dataset = muld_object.dataset["train"]
     val_dataset = muld_object.dataset["validation"]
 
-<<<<<<< HEAD
     data_collator = DataCollatorForLDQA(
         tokenizer=model_tokenizer,
         padding="max_length",
         max_query_length=4096,
         return_tensors="pt",
-=======
-    data_collator = DataCollatorForSeq2Seq(
-        tokenizer=model_tokenizer, padding="max_length", max_length=4098
->>>>>>> dc7dbfda
     )
 
     total_steps = train_args.total_steps
     training_args = TrainingArguments(
         output_dir="./output",
         num_train_epochs=3,  # Adjust based on your requirements
-<<<<<<< HEAD
         per_device_train_batch_size=train_args.batch_size,
         save_steps=train_args.save_steps,
         save_total_limit=train_args.save_total_limit,
         max_steps=total_steps,
         remove_unused_columns=False,
-=======
-        per_device_train_batch_size=8,
-        save_steps=1000,
-        save_total_limit=2,
->>>>>>> dc7dbfda
     )
 
     trainable_params = []
@@ -187,7 +129,6 @@
     # Only cross attention parameters trainable
     for name, module in model.named_modules():
         if "cross" in name:
-<<<<<<< HEAD
             trainable_params.append(module.parameters())
 
     trainable_params = itertools.chain(*trainable_params)
@@ -200,38 +141,16 @@
         name="linear",
         optimizer=optimizer,
         num_warmup_steps=train_args.warmup_steps,
-=======
-            trainable_mod_names.append(name)
-            trainable_params.append(module.parameters())
-
-    print(trainable_mod_names)
-    trainable_params = itertools.chain(*trainable_params)
-    optimizer = Adam(trainable_params, lr=1e-3)
-
-    total_steps = (
-        len(list(tokenized_datasets)) * training_args.num_train_epochs / args.batch_size
-    )
-    lr_scheduler = get_scheduler(
-        name="linear",
-        optimizer=optimizer,
-        num_warmup_steps=0,
->>>>>>> dc7dbfda
         num_training_steps=total_steps,
     )
 
     trainer = Trainer(
         model,
         training_args,
-<<<<<<< HEAD
         train_dataset=train_dataset,
         eval_dataset=val_dataset,
         tokenizer=model_tokenizer,
         data_collator=data_collator,
-=======
-        train_dataset=sample_dataset,
-        eval_dataset=sample_dataset,
-        tokenizer=model_tokenizer,
->>>>>>> dc7dbfda
     )
 
-    trainer.train()+    trainer.train()
