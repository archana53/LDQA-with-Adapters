import re
from dataclasses import dataclass
from typing import Optional, Tuple, Union

import torch
import torch.nn.functional as F
from datasets import load_dataset, load_from_disk
from transformers.tokenization_utils_base import PreTrainedTokenizerBase


class HFDataset:
    def __init__(self, dataset_uuid=None, **kwargs):
        self.dataset_uuid = dataset_uuid

    def get_dataset(self) -> dict:
        """Returns the corresponding dataset from huggingface"""
        raise NotImplementedError


<<<<<<< HEAD
class MuLD_Dataset(HFDataset):
    """HuggingFace MuLD Dataset for NarrativeQA
    Downloads the dataset from HuggingFace or loads from disk
    Preprocesses - cleans BOM and HTML tags, extra spaces and new lines; splits into query and document
    Tokenizes the dataset with the given tokenizer; Document is chunked, query and output [optional] are not
    Keys in the example:
        `query`: str
        `document`: str
        `label` [optional]: str
        `query_ids`: torch.Tensor of shape (1, query_length)
        `query_attention_mask`: torch.Tensor of shape (1, query_length)
        `document_ids`: torch.Tensor of shape (1, num_chunks, chunk_size)
        `document_attention_mask`: torch.Tensor of shape (1, num_chunks, chunk_size)
        `label_ids`[optional]: torch.Tensor of shape (1, output_length)
        `label_attention_mask` [optional]: torch.Tensor of shape (1, output_length)
    """

    def __init__(
        self, tokenizer, split="train", chunk_size=4096, streaming=False, **kwargs
    ):
        super(MuLD_Dataset, self).__init__(dataset_uuid="ghomasHudson/muld", **kwargs)
        CACHE_PATH = "~/muld_dataset"

        try:
            self.dataset = load_from_disk(CACHE_PATH)
        except FileNotFoundError:
            print("Dataset not found, loading from huggingface")
            dataset = self.get_dataset(split=split, streaming=streaming)
            dataset = dataset.map(self.preprocess)
            dataset = dataset.remove_columns(["input", "metadata"])
            dataset = dataset.rename_column("output", "label")
            # dataset.save_to_disk(CACHE_PATH)  # TODO: unable to save IterableDataset
            self.dataset = dataset

        self.tokenizer = tokenizer
        self.chunk_size = chunk_size
=======
class MuLD_Dataset(Dataset):
    def __init__(self):
        super(MuLD_Dataset, self).__init__()
        self.dataset_uuid = "ghomasHudson/muld"
>>>>>>> dc7dbfda

    def get_dataset(self, split="train", streaming=False) -> dict:
        dataset = load_dataset(
            self.dataset_uuid, "NarrativeQA", split=split, streaming=streaming
<<<<<<< HEAD
        ).with_format("torch")
        return dataset

    def preprocess(self, example: dict) -> dict:
        """Preprocess the dataset with basic cleanup and splitting into query and document"""

        # remove BOM tags: '\u00ef\u00bb\u00bf' and HTML tags using regex
        input = example["input"].replace("\u00ef\u00bb\u00bf", "")
        input = re.sub(r"<.*?>", "", input)
        # remove newlines and extra spaces
        input = input.replace("\n", " ").strip()

        # splits input into query and document
        query, document = input.split("?", 1)
        query = query.strip() + "?"

        return {"query": query, "document": document}

    def tokenize(self, example: dict) -> dict:
        """Tokenize the dataset with the encoder tokenizer"""
        tokenized_query = self.tokenizer(
            example["query"],
            padding=True,
            truncation=False,
            return_tensors=None,
            pad_to_multiple_of=8,
        )
        tokenized_document = self.tokenizer(
            example["document"],  # TODO: check if each chunk has a BOS token
            padding=True,
            truncation=True,
            max_length=self.chunk_size,
            return_tensors=None,
            pad_to_multiple_of=8,
            return_overflowing_tokens=True,
        )

        return_dict = {
            "query_ids": tokenized_query.input_ids,
            "query_attention_mask": tokenized_query.attention_mask,
            "document_ids": tokenized_document.input_ids,
            "document_attention_mask": tokenized_document.attention_mask,
        }

        if "label" in example:
            tokenized_output = self.tokenizer(
                example["label"],
                padding=True,
                truncation=False,
                return_tensors=None,
                pad_to_multiple_of=8,
            )
            return_dict["label_ids"] = tokenized_output.input_ids
            return_dict["label_attention_mask"] = tokenized_output.attention_mask

        return return_dict


@dataclass
class DataCollatorForLDQA:
    tokenizer: PreTrainedTokenizerBase
    padding: Union[bool, str] = True
    max_query_length: Optional[int] = None
    pad_to_multiple_of: Optional[int] = None
    label_pad_token_id: int = -100
    return_tensors: str = "pt"

    def __call__(self, encoded_inputs, return_tensors=None):
        if return_tensors is None:
            return_tensors = self.return_tensors

        # If we have a list of dicts, let's convert it in a dict of lists
        # We do this to allow using this method as a collate_fn function in PyTorch Dataloader
        if isinstance(encoded_inputs, (list, tuple)) and isinstance(
            encoded_inputs[0], dict
        ):
            encoded_inputs = {
                key: [example[key] for example in encoded_inputs]
                for key in encoded_inputs[0].keys()
            }

        tokenized_query = self.tokenizer(
            encoded_inputs["query"],
            padding=True,
            truncation=False,
            return_tensors="pt",
            pad_to_multiple_of=8,
        )
        query_ids = tokenized_query.input_ids
        query_attention_mask = tokenized_query.attention_mask

        tokenized_document = self.tokenizer(
            encoded_inputs["document"],  # TODO: check if each chunk has a BOS token
            padding=True,
            truncation=True,
            max_length=4096,
            return_tensors="pt",
            pad_to_multiple_of=8,
            return_overflowing_tokens=True,
        )
        document_ids = tokenized_document.input_ids
        document_attention_mask = tokenized_document.attention_mask

        # tokenizer returns a list of shape ~(batch_size * num_chunks, chunk_size)
        # reshape tokenized_document to (batch_size, max_num_chunks, chunk_size)
        # using overflow_to_sample_mapping
        # Note that num_chunks is not constant for all samples in the batch
        document_ids, document_attention_mask = self._reshape_tokenized_document(
            document_ids,
            document_attention_mask,
            tokenized_document.overflow_to_sample_mapping,
        )

        batch = {
            "query_ids": query_ids,
            "query_attention_mask": query_attention_mask,
            "document_ids": document_ids,
            "document_attention_mask": document_attention_mask,
        }

        if "label" in encoded_inputs:
            tokenized_output = self.tokenizer(
                encoded_inputs["label"],
                padding=True,
                truncation=False,
                return_tensors="pt",
                pad_to_multiple_of=8,
            )
            label_ids = tokenized_output.input_ids
            # ignore the padding tokens
            label_ids[label_ids == self.tokenizer.pad_token_id] = -100
            batch["label_ids"] = label_ids
        return batch

    def _reshape_tokenized_document(
        self,
        document_ids: torch.Tensor,
        document_attention_mask: torch.Tensor,
        overflow_to_sample_mapping: torch.Tensor,
    ) -> Tuple[torch.Tensor, torch.Tensor]:
        """Reshape the tokenized document to (batch_size, max_num_chunks, chunk_size)
        where max_num_chunks is the maximum number of chunks for a document in the batch.
        `document_ids` and `document_attention_mask` are of shape ~(batch_size * num_chunks, chunk_size)
        `overflow_to_sample_mapping` is of shape ~(batch_size * num_chunks)
        where `num_chunks` could be different for each document in the batch
        """

        batch_size = overflow_to_sample_mapping.max().item() + 1
        chunk_size = document_ids.shape[-1]
        max_num_chunks = overflow_to_sample_mapping.bincount().max().item()

        # reshape document_ids and document_attention_mask to (batch_size, max_num_chunks, chunk_size)
        reshaped_document_ids = torch.zeros(
            (batch_size, max_num_chunks, chunk_size), dtype=document_ids.dtype
        )
        reshaped_document_attention_mask = torch.zeros(
            (batch_size, max_num_chunks, chunk_size),
            dtype=document_attention_mask.dtype,
        )

        # iterate over each sample in the batch
        for i in range(batch_size):
            # get the indices of the chunks for the current sample
            sample_indices = (overflow_to_sample_mapping == i).nonzero(as_tuple=True)[0]
            num_chunks = sample_indices.shape[0]

            # get the corresponding document_ids and document_attention_mask
            sample_document_ids = document_ids[sample_indices]
            sample_document_attention_mask = document_attention_mask[sample_indices]

            # pad the document_ids and document_attention_mask to max_num_chunks
            sample_document_ids = F.pad(
                sample_document_ids,
                (0, 0, 0, max_num_chunks - num_chunks),
                value=self.tokenizer.pad_token_id,
            )
            sample_document_attention_mask = F.pad(
                sample_document_attention_mask,
                (0, 0, 0, max_num_chunks - num_chunks),
                value=0,
            )

            # add the sample to the batch
            reshaped_document_ids[i] = sample_document_ids
            reshaped_document_attention_mask[i] = sample_document_attention_mask

        return reshaped_document_ids, reshaped_document_attention_mask


if __name__ == "__main__":
    from transformers import AutoTokenizer

    tokenizer = AutoTokenizer.from_pretrained("allenai/longformer-base-4096")
    muld = MuLD_Dataset(streaming=True, split=None, tokenizer=tokenizer)
    for ex in muld.dataset["train"]:
        break
    print(f"{ex.keys()=}")
    print(f"{ex['query']=}")
    print(f"{ex['query_ids'].shape=}")
    print(f"{ex['document_ids'].shape=}")
    print(f"{ex['query_attention_mask'].shape=}")
    print(f"{ex['document_attention_mask'].shape=}")
=======
        )
        return dataset


if __name__ == "__main__":
    muld = MuLD_Dataset()
    dset = muld.get_dataset(split="validation", streaming=True)
    print(dset)
    train_dset = dset.with_format("torch")
    train_loader = DataLoader(train_dset, batch_size=4)
    # print(train_loader)
    for example in dset:
        # print(example.keys())
        # print(example["input"][:500])
        # print("output is ", example["output"])
        # print(example["metadata"])
        # dict containing 'input', 'output', 'metadata'
        break
>>>>>>> dc7dbfda
<|MERGE_RESOLUTION|>--- conflicted
+++ resolved
@@ -17,7 +17,10 @@
         raise NotImplementedError
 
 
-<<<<<<< HEAD
+class MuLD_Dataset(Dataset):
+    def __init__(self):
+        super(MuLD_Dataset, self).__init__()
+        self.dataset_uuid = "ghomasHudson/muld"
 class MuLD_Dataset(HFDataset):
     """HuggingFace MuLD Dataset for NarrativeQA
     Downloads the dataset from HuggingFace or loads from disk
@@ -54,17 +57,10 @@
 
         self.tokenizer = tokenizer
         self.chunk_size = chunk_size
-=======
-class MuLD_Dataset(Dataset):
-    def __init__(self):
-        super(MuLD_Dataset, self).__init__()
-        self.dataset_uuid = "ghomasHudson/muld"
->>>>>>> dc7dbfda
 
     def get_dataset(self, split="train", streaming=False) -> dict:
         dataset = load_dataset(
             self.dataset_uuid, "NarrativeQA", split=split, streaming=streaming
-<<<<<<< HEAD
         ).with_format("torch")
         return dataset
 
@@ -266,24 +262,4 @@
     print(f"{ex['query_ids'].shape=}")
     print(f"{ex['document_ids'].shape=}")
     print(f"{ex['query_attention_mask'].shape=}")
-    print(f"{ex['document_attention_mask'].shape=}")
-=======
-        )
-        return dataset
-
-
-if __name__ == "__main__":
-    muld = MuLD_Dataset()
-    dset = muld.get_dataset(split="validation", streaming=True)
-    print(dset)
-    train_dset = dset.with_format("torch")
-    train_loader = DataLoader(train_dset, batch_size=4)
-    # print(train_loader)
-    for example in dset:
-        # print(example.keys())
-        # print(example["input"][:500])
-        # print("output is ", example["output"])
-        # print(example["metadata"])
-        # dict containing 'input', 'output', 'metadata'
-        break
->>>>>>> dc7dbfda
+    print(f"{ex['document_attention_mask'].shape=}")